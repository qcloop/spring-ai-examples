package com.example.java_ai_function_callback;

import java.util.function.Function;

import org.springframework.ai.chat.client.ChatClient;
import org.springframework.ai.chat.model.ChatResponse;
<<<<<<< HEAD
import org.springframework.ai.model.function.FunctionCallback;
=======
>>>>>>> 37b0030c
import org.springframework.ai.tool.ToolCallback;
import org.springframework.ai.tool.function.FunctionToolCallback;
import org.springframework.boot.CommandLineRunner;
import org.springframework.boot.SpringApplication;
import org.springframework.boot.autoconfigure.SpringBootApplication;
import org.springframework.context.annotation.Bean;
import org.springframework.context.annotation.Configuration;

@SpringBootApplication
public class SpringAiJavaFunctionCallbackApplication {

	public static void main(String[] args) {
		SpringApplication.run(SpringAiJavaFunctionCallbackApplication.class, args);
	}

	@Bean
	public CommandLineRunner init(ChatClient.Builder chatClientBuilder) {
		return args -> {
			try {
				ChatClient chatClient = chatClientBuilder.build();
				ChatResponse response = chatClient
						.prompt("What are the weather conditions in San Francisco, Tokyo, and Paris? Find the temperature in Celsius for each of the three locations.")
<<<<<<< HEAD
						.tools("WeatherInfo")
=======
						.toolNames("WeatherInfo")
>>>>>>> 37b0030c
						.call().chatResponse();

				System.out.println("Response: " + response);
				System.out.println("Exiting successfully");
				System.exit(0);
			}
			catch (Exception e) {
				System.out.println("Error during weather check: " + e.getMessage());
			}
		};
	}

	public enum Unit {
		C("metric"),
		F("imperial");

		private final String unitName;

		Unit(String unitName) {
			this.unitName = unitName;
		}

		public String getUnitName() {
			return unitName;
		}
	}

	@Configuration
	static class Config {

		@Bean
		public ToolCallback weatherFunctionInfo(Function<WeatherRequest, WeatherResponse> currentWeather) {
			return FunctionToolCallback.builder("WeatherInfo", currentWeather)
					.description(
							"Find the weather conditions, forecasts, and temperatures for a location, like a city or state."
					)
					.inputType(WeatherRequest.class)
					.build();
		}

		@Bean
		public Function<WeatherRequest, WeatherResponse> currentWeather() {
			return request -> new MockJavaWeatherService().apply(request);
		}

	}

	static class MockJavaWeatherService implements Function<WeatherRequest, WeatherResponse> {

		@Override
		public WeatherResponse apply(WeatherRequest weatherRequest) {
			double temperature = 10.0;
			if (weatherRequest.getLocation().contains("Paris")) {
				temperature = 15.0;
			}
			else if (weatherRequest.getLocation().contains("Tokyo")) {
				temperature = 10.0;
			}
			else if (weatherRequest.getLocation().contains("San Francisco")) {
				temperature = 30.0;
			}

			return new WeatherResponse(temperature, 15.0, 20.0, 2.0, 53, 45, Unit.C);
		}

	}

}<|MERGE_RESOLUTION|>--- conflicted
+++ resolved
@@ -4,10 +4,6 @@
 
 import org.springframework.ai.chat.client.ChatClient;
 import org.springframework.ai.chat.model.ChatResponse;
-<<<<<<< HEAD
-import org.springframework.ai.model.function.FunctionCallback;
-=======
->>>>>>> 37b0030c
 import org.springframework.ai.tool.ToolCallback;
 import org.springframework.ai.tool.function.FunctionToolCallback;
 import org.springframework.boot.CommandLineRunner;
@@ -30,11 +26,7 @@
 				ChatClient chatClient = chatClientBuilder.build();
 				ChatResponse response = chatClient
 						.prompt("What are the weather conditions in San Francisco, Tokyo, and Paris? Find the temperature in Celsius for each of the three locations.")
-<<<<<<< HEAD
-						.tools("WeatherInfo")
-=======
 						.toolNames("WeatherInfo")
->>>>>>> 37b0030c
 						.call().chatResponse();
 
 				System.out.println("Response: " + response);
